[package]
name = "tauri-runtime-wry"
<<<<<<< HEAD
version = "1.0.0-alpha.8"
=======
version = "0.14.2"
authors = [ "Tauri Programme within The Commons Conservancy" ]
categories = [ "gui", "web-programming" ]
license = "Apache-2.0 OR MIT"
homepage = "https://tauri.app"
repository = "https://github.com/tauri-apps/tauri"
>>>>>>> 50a3d170
description = "Wry bindings to the Tauri runtime"
exclude = [ "CHANGELOG.md", "/target" ]
readme = "README.md"
authors = { workspace = true }
homepage = { workspace = true }
repository = { workspace = true }
categories = { workspace = true }
license = { workspace = true }
edition = { workspace = true }
rust-version = { workspace = true }

[dependencies]
<<<<<<< HEAD
wry = { version = "0.35", default-features = false, features = [ "file-drop", "protocol", "os-webview" ] }
tao = { version = "0.24", default-features = false, features = [ "rwh_05" ] }
tauri-runtime = { version = "1.0.0-alpha.7", path = "../tauri-runtime" }
tauri-utils = { version = "2.0.0-alpha.12", path = "../tauri-utils" }
raw-window-handle = "0.5"
http = "0.2"
=======
wry = { version = "0.24.6", default-features = false, features = [ "file-drop", "protocol" ] }
tauri-runtime = { version = "0.14.1", path = "../tauri-runtime" }
tauri-utils = { version = "1.5.0", path = "../tauri-utils" }
uuid = { version = "1", features = [ "v4" ] }
rand = "0.8"
raw-window-handle = "0.5"
tracing = { version = "0.1", optional = true }
arboard = { version = "3", optional = true }
>>>>>>> 50a3d170

[target."cfg(windows)".dependencies]
webview2-com = "0.28"

  [target."cfg(windows)".dependencies.windows]
  version = "0.52"
  features = [ "Win32_Foundation" ]

[target."cfg(any(target_os = \"linux\", target_os = \"dragonfly\", target_os = \"freebsd\", target_os = \"openbsd\", target_os = \"netbsd\"))".dependencies]
gtk = { version = "0.18", features = [ "v3_24" ] }
webkit2gtk = { version = "=2.0", features = [ "v2_38" ] }
percent-encoding = "2.1"

[target."cfg(any(target_os = \"ios\", target_os = \"macos\"))".dependencies]
cocoa = "0.25"

[target."cfg(target_os = \"android\")".dependencies]
jni = "0.21"

[features]
devtools = [ "wry/devtools", "tauri-runtime/devtools" ]
macos-private-api = [
  "wry/fullscreen",
  "wry/transparent",
  "tauri-runtime/macos-private-api"
]
objc-exception = [ "wry/objc-exception" ]
<<<<<<< HEAD
linux-protocol-body = [ "wry/linux-body", "webkit2gtk/v2_40" ]
=======
global-shortcut = [ "tauri-runtime/global-shortcut" ]
clipboard = [ "tauri-runtime/clipboard", "arboard" ]
linux-headers = [ "wry/linux-headers", "webkit2gtk/v2_36" ]
tracing = [ "dep:tracing", "wry/tracing" ]
>>>>>>> 50a3d170
<|MERGE_RESOLUTION|>--- conflicted
+++ resolved
@@ -1,15 +1,6 @@
 [package]
 name = "tauri-runtime-wry"
-<<<<<<< HEAD
 version = "1.0.0-alpha.8"
-=======
-version = "0.14.2"
-authors = [ "Tauri Programme within The Commons Conservancy" ]
-categories = [ "gui", "web-programming" ]
-license = "Apache-2.0 OR MIT"
-homepage = "https://tauri.app"
-repository = "https://github.com/tauri-apps/tauri"
->>>>>>> 50a3d170
 description = "Wry bindings to the Tauri runtime"
 exclude = [ "CHANGELOG.md", "/target" ]
 readme = "README.md"
@@ -22,23 +13,13 @@
 rust-version = { workspace = true }
 
 [dependencies]
-<<<<<<< HEAD
 wry = { version = "0.35", default-features = false, features = [ "file-drop", "protocol", "os-webview" ] }
 tao = { version = "0.24", default-features = false, features = [ "rwh_05" ] }
 tauri-runtime = { version = "1.0.0-alpha.7", path = "../tauri-runtime" }
 tauri-utils = { version = "2.0.0-alpha.12", path = "../tauri-utils" }
 raw-window-handle = "0.5"
 http = "0.2"
-=======
-wry = { version = "0.24.6", default-features = false, features = [ "file-drop", "protocol" ] }
-tauri-runtime = { version = "0.14.1", path = "../tauri-runtime" }
-tauri-utils = { version = "1.5.0", path = "../tauri-utils" }
-uuid = { version = "1", features = [ "v4" ] }
-rand = "0.8"
-raw-window-handle = "0.5"
 tracing = { version = "0.1", optional = true }
-arboard = { version = "3", optional = true }
->>>>>>> 50a3d170
 
 [target."cfg(windows)".dependencies]
 webview2-com = "0.28"
@@ -66,11 +47,5 @@
   "tauri-runtime/macos-private-api"
 ]
 objc-exception = [ "wry/objc-exception" ]
-<<<<<<< HEAD
 linux-protocol-body = [ "wry/linux-body", "webkit2gtk/v2_40" ]
-=======
-global-shortcut = [ "tauri-runtime/global-shortcut" ]
-clipboard = [ "tauri-runtime/clipboard", "arboard" ]
-linux-headers = [ "wry/linux-headers", "webkit2gtk/v2_36" ]
-tracing = [ "dep:tracing", "wry/tracing" ]
->>>>>>> 50a3d170
+tracing = [ "dep:tracing" ]