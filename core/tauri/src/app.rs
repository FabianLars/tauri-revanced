// Copyright 2019-2022 Tauri Programme within The Commons Conservancy
// SPDX-License-Identifier: Apache-2.0
// SPDX-License-Identifier: MIT

#[cfg(all(desktop, feature = "system-tray"))]
pub(crate) mod tray;

use crate::{
  api::ipc::CallbackFn,
  command::{CommandArg, CommandItem},
  hooks::{
    window_invoke_responder, InvokeHandler, InvokeResponder, OnPageLoad, PageLoadPayload, SetupHook,
  },
  manager::{Asset, CustomProtocol, WindowManager},
  plugin::{Plugin, PluginStore},
  runtime::{
    http::{Request as HttpRequest, Response as HttpResponse},
    webview::WebviewAttributes,
    window::{PendingWindow, WindowEvent as RuntimeWindowEvent},
    ExitRequestedEventAction, RunEvent as RuntimeRunEvent,
  },
  scope::FsScope,
  sealed::{ManagerBase, RuntimeOrDispatch},
  utils::config::Config,
  utils::{assets::Assets, resources::resource_relpath, Env},
  Context, DeviceEventFilter, EventLoopMessage, Invoke, InvokeError, InvokeResponse, Manager,
  Runtime, Scopes, StateManager, Theme, Window,
};

#[cfg(shell_scope)]
use crate::scope::ShellScope;

use raw_window_handle::HasRawDisplayHandle;
use tauri_macros::default_runtime;
use tauri_runtime::window::{
  dpi::{PhysicalPosition, PhysicalSize},
  FileDropEvent,
};
use tauri_utils::PackageInfo;

use std::{
  collections::HashMap,
  fmt,
  path::{Path, PathBuf},
  sync::{mpsc::Sender, Arc, Weak},
};

use crate::runtime::menu::{Menu, MenuId, MenuIdRef};

use crate::runtime::RuntimeHandle;

#[cfg(updater)]
use crate::updater;

#[cfg(target_os = "macos")]
use crate::ActivationPolicy;

pub(crate) type GlobalMenuEventListener<R> = Box<dyn Fn(WindowMenuEvent<R>) + Send + Sync>;
pub(crate) type GlobalWindowEventListener<R> = Box<dyn Fn(GlobalWindowEvent<R>) + Send + Sync>;
#[cfg(all(desktop, feature = "system-tray"))]
type SystemTrayEventListener<R> = Box<dyn Fn(&AppHandle<R>, tray::SystemTrayEvent) + Send + Sync>;

/// Api exposed on the `ExitRequested` event.
#[derive(Debug)]
pub struct ExitRequestApi(Sender<ExitRequestedEventAction>);

impl ExitRequestApi {
  /// Prevents the app from exiting
  pub fn prevent_exit(&self) {
    self.0.send(ExitRequestedEventAction::Prevent).unwrap();
  }
}

/// Api exposed on the `CloseRequested` event.
#[derive(Debug, Clone)]
pub struct CloseRequestApi(Sender<bool>);

impl CloseRequestApi {
  /// Prevents the window from being closed.
  pub fn prevent_close(&self) {
    self.0.send(true).unwrap();
  }
}

/// An event from a window.
#[derive(Debug, Clone)]
#[non_exhaustive]
pub enum WindowEvent {
  /// The size of the window has changed. Contains the client area's new dimensions.
  Resized(PhysicalSize<u32>),
  /// The position of the window has changed. Contains the window's new position.
  Moved(PhysicalPosition<i32>),
  /// The window has been requested to close.
  #[non_exhaustive]
  CloseRequested {
    /// An API modify the behavior of the close requested event.
    api: CloseRequestApi,
  },
  /// The window has been destroyed.
  Destroyed,
  /// The window gained or lost focus.
  ///
  /// The parameter is true if the window has gained focus, and false if it has lost focus.
  Focused(bool),
  /// The window's scale factor has changed.
  ///
  /// The following user actions can cause DPI changes:
  ///
  /// - Changing the display's resolution.
  /// - Changing the display's scale factor (e.g. in Control Panel on Windows).
  /// - Moving the window to a display with a different scale factor.
  #[non_exhaustive]
  ScaleFactorChanged {
    /// The new scale factor.
    scale_factor: f64,
    /// The window inner size.
    new_inner_size: PhysicalSize<u32>,
  },
  /// An event associated with the file drop action.
  FileDrop(FileDropEvent),
  /// The system window theme has changed. Only delivered if the window [`theme`](`crate::window::WindowBuilder#method.theme`) is `None`.
  ///
  /// Applications might wish to react to this to change the theme of the content of the window when the system changes the window theme.
  ///
  /// ## Platform-specific
  ///
  /// - **Linux**: Not supported.
  ThemeChanged(Theme),
}

impl From<RuntimeWindowEvent> for WindowEvent {
  fn from(event: RuntimeWindowEvent) -> Self {
    match event {
      RuntimeWindowEvent::Resized(size) => Self::Resized(size),
      RuntimeWindowEvent::Moved(position) => Self::Moved(position),
      RuntimeWindowEvent::CloseRequested { signal_tx } => Self::CloseRequested {
        api: CloseRequestApi(signal_tx),
      },
      RuntimeWindowEvent::Destroyed => Self::Destroyed,
      RuntimeWindowEvent::Focused(flag) => Self::Focused(flag),
      RuntimeWindowEvent::ScaleFactorChanged {
        scale_factor,
        new_inner_size,
      } => Self::ScaleFactorChanged {
        scale_factor,
        new_inner_size,
      },
      RuntimeWindowEvent::FileDrop(event) => Self::FileDrop(event),
      RuntimeWindowEvent::ThemeChanged(theme) => Self::ThemeChanged(theme),
    }
  }
}

/// An application event, triggered from the event loop.
///
/// See [`App::run`](crate::App#method.run) for usage examples.
#[derive(Debug)]
#[non_exhaustive]
pub enum RunEvent {
  /// Event loop is exiting.
  Exit,
  /// The app is about to exit
  #[non_exhaustive]
  ExitRequested {
    /// Event API
    api: ExitRequestApi,
  },
  /// An event associated with a window.
  #[non_exhaustive]
  WindowEvent {
    /// The window label.
    label: String,
    /// The detailed event.
    event: WindowEvent,
  },
  /// Application ready.
  Ready,
  /// Sent if the event loop is being resumed.
  Resumed,
  /// Emitted when all of the event loop’s input events have been processed and redraw processing is about to begin.
  ///
  /// This event is useful as a place to put your code that should be run after all state-changing events have been handled and you want to do stuff (updating state, performing calculations, etc) that happens as the “main body” of your event loop.
  MainEventsCleared,
  /// Updater event.
  #[cfg(updater)]
  #[cfg_attr(doc_cfg, doc(cfg(feature = "updater")))]
  Updater(crate::UpdaterEvent),
}

impl From<EventLoopMessage> for RunEvent {
  fn from(event: EventLoopMessage) -> Self {
    match event {
      #[cfg(updater)]
      EventLoopMessage::Updater(event) => RunEvent::Updater(event),
    }
  }
}

/// A menu event that was triggered on a window.
#[default_runtime(crate::Wry, wry)]
#[derive(Debug)]
pub struct WindowMenuEvent<R: Runtime> {
  pub(crate) menu_item_id: MenuId,
  pub(crate) window: Window<R>,
}

impl<R: Runtime> WindowMenuEvent<R> {
  /// The menu item id.
  pub fn menu_item_id(&self) -> MenuIdRef<'_> {
    &self.menu_item_id
  }

  /// The window that the menu belongs to.
  pub fn window(&self) -> &Window<R> {
    &self.window
  }
}

/// A window event that was triggered on the specified window.
#[default_runtime(crate::Wry, wry)]
#[derive(Debug)]
pub struct GlobalWindowEvent<R: Runtime> {
  pub(crate) event: WindowEvent,
  pub(crate) window: Window<R>,
}

impl<R: Runtime> GlobalWindowEvent<R> {
  /// The event payload.
  pub fn event(&self) -> &WindowEvent {
    &self.event
  }

  /// The window that the menu belongs to.
  pub fn window(&self) -> &Window<R> {
    &self.window
  }
}

#[cfg(updater)]
#[derive(Debug, Clone, Default)]
pub(crate) struct UpdaterSettings {
  pub(crate) target: Option<String>,
}

/// The path resolver is a helper for the application-specific [`crate::api::path`] APIs.
#[derive(Debug, Clone)]
pub struct PathResolver {
  env: Env,
  config: Arc<Config>,
  package_info: PackageInfo,
}

impl PathResolver {
  /// Returns the path to the resource directory of this app.
  ///
  /// Helper function for [`crate::api::path::resource_dir`].
  pub fn resource_dir(&self) -> Option<PathBuf> {
    crate::api::path::resource_dir(&self.package_info, &self.env)
  }

  /// Resolves the path of the given resource.
  /// Note that the path must be the same as provided in `tauri.conf.json`.
  ///
  /// This function is helpful when your resource path includes a root dir (`/`) or parent component (`..`),
  /// because Tauri replaces them with a parent folder, so simply using [`Self::resource_dir`] and joining the path
  /// won't work.
  ///
  /// # Examples
  ///
  /// `tauri.conf.json`:
  /// ```json
  /// {
  ///   "tauri": {
  ///     "bundle": {
  ///       "resources": ["../assets/*"]
  ///     }
  ///   }
  /// }
  /// ```
  ///
  /// ```no_run
  /// tauri::Builder::default()
  ///   .setup(|app| {
  ///     let resource_path = app.path_resolver()
  ///       .resolve_resource("../assets/logo.svg")
  ///       .expect("failed to resolve resource dir");
  ///     Ok(())
  ///   });
  /// ```
  pub fn resolve_resource<P: AsRef<Path>>(&self, path: P) -> Option<PathBuf> {
    self
      .resource_dir()
      .map(|dir| dir.join(resource_relpath(path.as_ref())))
  }

  /// Returns the path to the suggested directory for your app's config files.
  ///
  /// Helper function for [`crate::api::path::app_config_dir`].
  pub fn app_config_dir(&self) -> Option<PathBuf> {
    crate::api::path::app_config_dir(&self.config)
  }

  /// Returns the path to the suggested directory for your app's data files.
  ///
  /// Helper function for [`crate::api::path::app_data_dir`].
  pub fn app_data_dir(&self) -> Option<PathBuf> {
    crate::api::path::app_data_dir(&self.config)
  }

  /// Returns the path to the suggested directory for your app's local data files.
  ///
  /// Helper function for [`crate::api::path::app_local_data_dir`].
  pub fn app_local_data_dir(&self) -> Option<PathBuf> {
    crate::api::path::app_local_data_dir(&self.config)
  }

  /// Returns the path to the suggested directory for your app's cache files.
  ///
  /// Helper function for [`crate::api::path::app_cache_dir`].
  pub fn app_cache_dir(&self) -> Option<PathBuf> {
    crate::api::path::app_cache_dir(&self.config)
  }

  /// Returns the path to the suggested directory for your app's log files.
  ///
  /// Helper function for [`crate::api::path::app_log_dir`].
  pub fn app_log_dir(&self) -> Option<PathBuf> {
    crate::api::path::app_log_dir(&self.config)
  }

  /// Returns the path to the suggested directory for your app's config files.
  #[deprecated(
    since = "1.2.0",
    note = "Will be removed in 2.0.0. Use `app_config_dir` or `app_data_dir` instead."
  )]
  pub fn app_dir(&self) -> Option<PathBuf> {
    self.app_config_dir()
  }

  /// Returns the path to the suggested directory for your app's log files.
  #[deprecated(
    since = "1.2.0",
    note = "Will be removed in 2.0.0. Use `app_log_dir` instead."
  )]
  pub fn log_dir(&self) -> Option<PathBuf> {
    self.app_log_dir()
  }
}

/// The asset resolver is a helper to access the [`tauri_utils::assets::Assets`] interface.
#[derive(Debug, Clone)]
pub struct AssetResolver<R: Runtime> {
  manager: WindowManager<R>,
}

impl<R: Runtime> AssetResolver<R> {
  /// Gets the app asset associated with the given path.
  pub fn get(&self, path: String) -> Option<Asset> {
    self.manager.get_asset(path).ok()
  }
}

/// A handle to the currently running application.
///
/// This type implements [`Manager`] which allows for manipulation of global application items.
#[default_runtime(crate::Wry, wry)]
#[derive(Debug)]
pub struct AppHandle<R: Runtime> {
  pub(crate) runtime_handle: R::Handle,
  pub(crate) manager: WindowManager<R>,
  #[cfg(all(desktop, feature = "global-shortcut"))]
  global_shortcut_manager: R::GlobalShortcutManager,
  #[cfg(feature = "clipboard")]
  clipboard_manager: R::ClipboardManager,
  /// The updater configuration.
  #[cfg(updater)]
  pub(crate) updater_settings: UpdaterSettings,
}

impl<R: Runtime> AppHandle<R> {
  // currently only used on the updater
  #[allow(dead_code)]
  pub(crate) fn create_proxy(&self) -> R::EventLoopProxy {
    self.runtime_handle.create_proxy()
  }

  /// Initializes an iOS plugin.
  #[cfg(target_os = "ios")]
  pub fn initialize_ios_plugin(
    &self,
    init_fn: unsafe extern "C" fn(cocoa::base::id),
  ) -> crate::Result<()> {
    if let Some(window) = self.windows().values().next() {
      window.with_webview(move |w| {
        unsafe { init_fn(w.inner()) };
      })?;
    } else {
      unsafe { init_fn(cocoa::base::nil) };
    }
    Ok(())
  }

  /// Initializes an Android plugin.
  #[cfg(target_os = "android")]
  pub fn initialize_android_plugin(
    &self,
    plugin_name: &'static str,
    plugin_identifier: &str,
    class_name: &str,
  ) -> crate::Result<()> {
    use jni::{errors::Error as JniError, objects::JObject, JNIEnv};

    fn initialize_plugin<'a, R: Runtime>(
      env: JNIEnv<'a>,
      activity: JObject<'a>,
      webview: JObject<'a>,
      runtime_handle: &R::Handle,
      plugin_name: &'static str,
      plugin_class: String,
    ) -> Result<(), JniError> {
      let plugin_manager = env
        .call_method(
          activity,
          "getPluginManager",
          format!("()Lapp/tauri/plugin/PluginManager;"),
          &[],
        )?
        .l()?;

      // instantiate plugin
      let plugin_class = runtime_handle.find_class(env, activity, plugin_class)?;
      let plugin = env.new_object(
        plugin_class,
        "(Landroid/app/Activity;)V",
        &[activity.into()],
      )?;

      // load plugin
      env.call_method(
        plugin_manager,
        "load",
        format!("(Landroid/webkit/WebView;Ljava/lang/String;Lapp/tauri/plugin/Plugin;)V"),
        &[
          webview.into(),
          env.new_string(plugin_name)?.into(),
          plugin.into(),
        ],
      )?;

      Ok(())
    }

    let plugin_class = format!("{}/{}", plugin_identifier.replace(".", "/"), class_name);
    let runtime_handle = self.runtime_handle.clone();
    self
      .runtime_handle
      .run_on_android_context(move |env, activity, webview| {
        let _ = initialize_plugin::<R>(
          env,
          activity,
          webview,
          &runtime_handle,
          plugin_name,
          plugin_class,
        );
      });

    Ok(())
  }
}

/// APIs specific to the wry runtime.
#[cfg(feature = "wry")]
impl AppHandle<crate::Wry> {
  /// Create a new tao window using a callback. The event loop must be running at this point.
  pub fn create_tao_window<
    F: FnOnce() -> (String, tauri_runtime_wry::WryWindowBuilder) + Send + 'static,
  >(
    &self,
    f: F,
  ) -> crate::Result<Weak<tauri_runtime_wry::Window>> {
    self.runtime_handle.create_tao_window(f).map_err(Into::into)
  }

  /// Sends a window message to the event loop.
  pub fn send_tao_window_event(
    &self,
    window_id: tauri_runtime_wry::WindowId,
    message: tauri_runtime_wry::WindowMessage,
  ) -> crate::Result<()> {
    self
      .runtime_handle
      .send_event(tauri_runtime_wry::Message::Window(
        self.runtime_handle.window_id(window_id),
        message,
      ))
      .map_err(Into::into)
  }
}

impl<R: Runtime> Clone for AppHandle<R> {
  fn clone(&self) -> Self {
    Self {
      runtime_handle: self.runtime_handle.clone(),
      manager: self.manager.clone(),
      #[cfg(all(desktop, feature = "global-shortcut"))]
      global_shortcut_manager: self.global_shortcut_manager.clone(),
      #[cfg(feature = "clipboard")]
      clipboard_manager: self.clipboard_manager.clone(),
      #[cfg(updater)]
      updater_settings: self.updater_settings.clone(),
    }
  }
}

impl<'de, R: Runtime> CommandArg<'de, R> for AppHandle<R> {
  /// Grabs the [`Window`] from the [`CommandItem`] and returns the associated [`AppHandle`]. This will never fail.
  fn from_command(command: CommandItem<'de, R>) -> Result<Self, InvokeError> {
    Ok(command.message.window().app_handle)
  }
}

impl<R: Runtime> AppHandle<R> {
  /// Runs the given closure on the main thread.
  pub fn run_on_main_thread<F: FnOnce() + Send + 'static>(&self, f: F) -> crate::Result<()> {
    self
      .runtime_handle
      .run_on_main_thread(f)
      .map_err(Into::into)
  }

  /// Adds a Tauri application plugin.
  /// This function can be used to register a plugin that is loaded dynamically e.g. after login.
  /// For plugins that are created when the app is started, prefer [`Builder::plugin`].
  ///
  /// See [`Builder::plugin`] for more information.
  ///
  /// # Examples
  ///
  /// ```
  /// use tauri::{plugin::{Builder as PluginBuilder, TauriPlugin}, Runtime};
  ///
  /// fn init_plugin<R: Runtime>() -> TauriPlugin<R> {
  ///   PluginBuilder::new("dummy").build()
  /// }
  ///
  /// tauri::Builder::default()
  ///   .setup(move |app| {
  ///     let handle = app.handle();
  ///     std::thread::spawn(move || {
  ///       handle.plugin(init_plugin());
  ///     });
  ///
  ///     Ok(())
  ///   });
  /// ```
  pub fn plugin<P: Plugin<R> + 'static>(&self, mut plugin: P) -> crate::Result<()> {
    plugin
      .initialize(
        self,
        self
          .config()
          .plugins
          .0
          .get(plugin.name())
          .cloned()
          .unwrap_or_default(),
      )
      .map_err(|e| crate::Error::PluginInitialization(plugin.name().to_string(), e.to_string()))?;
    self
      .manager()
      .inner
      .plugins
      .lock()
      .unwrap()
      .register(plugin);
    Ok(())
  }

  /// Removes the plugin with the given name.
  ///
  /// # Examples
  ///
  /// ```
  /// use tauri::{plugin::{Builder as PluginBuilder, TauriPlugin, Plugin}, Runtime};
  ///
  /// fn init_plugin<R: Runtime>() -> TauriPlugin<R> {
  ///   PluginBuilder::new("dummy").build()
  /// }
  ///
  /// let plugin = init_plugin();
  /// // `.name()` requires the `PLugin` trait import
  /// let plugin_name = plugin.name();
  /// tauri::Builder::default()
  ///   .plugin(plugin)
  ///   .setup(move |app| {
  ///     let handle = app.handle();
  ///     std::thread::spawn(move || {
  ///       handle.remove_plugin(plugin_name);
  ///     });
  ///
  ///     Ok(())
  ///   });
  /// ```
  pub fn remove_plugin(&self, plugin: &'static str) -> bool {
    self
      .manager()
      .inner
      .plugins
      .lock()
      .unwrap()
      .unregister(plugin)
  }

  /// Exits the app. This is the same as [`std::process::exit`], but it performs cleanup on this application.
  pub fn exit(&self, exit_code: i32) {
    self.cleanup_before_exit();
    std::process::exit(exit_code);
  }

  /// Restarts the app. This is the same as [`crate::api::process::restart`], but it performs cleanup on this application.
  pub fn restart(&self) {
    self.cleanup_before_exit();
    crate::api::process::restart(&self.env());
  }

  /// Runs necessary cleanup tasks before exiting the process
  fn cleanup_before_exit(&self) {
    #[cfg(any(shell_execute, shell_sidecar))]
    {
      crate::api::process::kill_children();
    }
    #[cfg(all(windows, feature = "system-tray"))]
    {
      for tray in self.manager().trays().values() {
        let _ = tray.destroy();
      }
    }
  }
}

impl<R: Runtime> Manager<R> for AppHandle<R> {}
impl<R: Runtime> ManagerBase<R> for AppHandle<R> {
  fn manager(&self) -> &WindowManager<R> {
    &self.manager
  }

  fn runtime(&self) -> RuntimeOrDispatch<'_, R> {
    RuntimeOrDispatch::RuntimeHandle(self.runtime_handle.clone())
  }

  fn managed_app_handle(&self) -> AppHandle<R> {
    self.clone()
  }
}

/// The instance of the currently running application.
///
/// This type implements [`Manager`] which allows for manipulation of global application items.
#[default_runtime(crate::Wry, wry)]
pub struct App<R: Runtime> {
  runtime: Option<R>,
  pending_windows: Option<Vec<PendingWindow<EventLoopMessage, R>>>,
  setup: Option<SetupHook<R>>,
  manager: WindowManager<R>,
  #[cfg(all(desktop, feature = "global-shortcut"))]
  global_shortcut_manager: R::GlobalShortcutManager,
  #[cfg(feature = "clipboard")]
  clipboard_manager: R::ClipboardManager,
  handle: AppHandle<R>,
}

impl<R: Runtime> fmt::Debug for App<R> {
  fn fmt(&self, f: &mut fmt::Formatter<'_>) -> fmt::Result {
    let mut d = f.debug_struct("App");
    d.field("runtime", &self.runtime)
      .field("manager", &self.manager)
      .field("handle", &self.handle);

    #[cfg(all(desktop, feature = "global-shortcut"))]
    d.field("global_shortcut_manager", &self.global_shortcut_manager);
    #[cfg(feature = "clipboard")]
    d.field("clipboard_manager", &self.clipboard_manager);

    d.finish()
  }
}

impl<R: Runtime> Manager<R> for App<R> {}
impl<R: Runtime> ManagerBase<R> for App<R> {
  fn manager(&self) -> &WindowManager<R> {
    &self.manager
  }

  fn runtime(&self) -> RuntimeOrDispatch<'_, R> {
    if let Some(runtime) = self.runtime.as_ref() {
      RuntimeOrDispatch::Runtime(runtime)
    } else {
      self.handle.runtime()
    }
  }

  fn managed_app_handle(&self) -> AppHandle<R> {
    self.handle()
  }
}

/// APIs specific to the wry runtime.
#[cfg(feature = "wry")]
impl App<crate::Wry> {
  /// Adds a [`tauri_runtime_wry::Plugin`] using its [`tauri_runtime_wry::PluginBuilder`].
  ///
  /// # Stability
  ///
  /// This API is unstable.
  pub fn wry_plugin<P: tauri_runtime_wry::PluginBuilder<EventLoopMessage> + 'static>(
    &mut self,
    plugin: P,
  ) {
    self.runtime.as_mut().unwrap().plugin(plugin);
  }
}

macro_rules! shared_app_impl {
  ($app: ty) => {
    impl<R: Runtime> $app {
      #[cfg(updater)]
      #[cfg_attr(doc_cfg, doc(cfg(feature = "updater")))]
      /// Gets the updater builder to manually check if an update is available.
      ///
      /// # Examples
      ///
      /// ```no_run
      /// tauri::Builder::default()
      ///   .setup(|app| {
      ///     let handle = app.handle();
      ///     tauri::async_runtime::spawn(async move {
      #[cfg_attr(
        feature = "updater",
        doc = r#"     let response = handle.updater().check().await;"#
      )]
      ///     });
      ///     Ok(())
      ///   });
      /// ```
      pub fn updater(&self) -> updater::UpdateBuilder<R> {
        updater::builder(self.app_handle())
      }

      /// Gets a handle to the first system tray.
      ///
      /// Prefer [`Self::tray_handle_by_id`] when multiple system trays are created.
      ///
      /// # Examples
      /// ```
      /// use tauri::{CustomMenuItem, SystemTray, SystemTrayMenu};
      ///
      /// tauri::Builder::default()
      ///   .setup(|app| {
      ///     let app_handle = app.handle();
      ///     SystemTray::new()
      ///       .with_menu(
      ///         SystemTrayMenu::new()
      ///           .add_item(CustomMenuItem::new("quit", "Quit"))
      ///           .add_item(CustomMenuItem::new("open", "Open"))
      ///       )
      ///       .on_event(move |event| {
      ///         let tray_handle = app_handle.tray_handle();
      ///       })
      ///       .build(app)?;
      ///     Ok(())
      ///   });
      /// ```
      #[cfg(all(desktop, feature = "system-tray"))]
      #[cfg_attr(doc_cfg, doc(cfg(feature = "system-tray")))]
      pub fn tray_handle(&self) -> tray::SystemTrayHandle<R> {
        self
          .manager()
          .trays()
          .values()
          .next()
          .cloned()
          .expect("tray not configured; use the `Builder#system_tray`, `App#system_tray` or `AppHandle#system_tray` APIs first.")
      }


      /// Gets a handle to a system tray by its id.
      ///
      /// ```
      /// use tauri::{CustomMenuItem, SystemTray, SystemTrayMenu};
      ///
      /// tauri::Builder::default()
      ///   .setup(|app| {
      ///     let app_handle = app.handle();
      ///     let tray_id = "my-tray";
      ///     SystemTray::new()
      ///       .with_id(tray_id)
      ///       .with_menu(
      ///         SystemTrayMenu::new()
      ///           .add_item(CustomMenuItem::new("quit", "Quit"))
      ///           .add_item(CustomMenuItem::new("open", "Open"))
      ///       )
      ///       .on_event(move |event| {
      ///         let tray_handle = app_handle.tray_handle_by_id(tray_id).unwrap();
      ///       })
      ///       .build(app)?;
      ///     Ok(())
      ///   });
      /// ```
      #[cfg(all(desktop, feature = "system-tray"))]
      #[cfg_attr(doc_cfg, doc(cfg(feature = "system-tray")))]
      pub fn tray_handle_by_id(&self, id: &str) -> Option<tray::SystemTrayHandle<R>> {
        self
          .manager()
          .get_tray(id)
      }

      /// The path resolver for the application.
      pub fn path_resolver(&self) -> PathResolver {
        PathResolver {
          env: self.state::<Env>().inner().clone(),
          config: self.manager.config(),
          package_info: self.manager.package_info().clone(),
        }
      }

      /// Gets a copy of the global shortcut manager instance.
      #[cfg(all(desktop, feature = "global-shortcut"))]
      #[cfg_attr(doc_cfg, doc(cfg(feature = "global-shortcut")))]
      pub fn global_shortcut_manager(&self) -> R::GlobalShortcutManager {
        self.global_shortcut_manager.clone()
      }

      /// Gets a copy of the clipboard manager instance.
      #[cfg(feature = "clipboard")]
      #[cfg_attr(doc_cfg, doc(cfg(feature = "clipboard")))]
      pub fn clipboard_manager(&self) -> R::ClipboardManager {
        self.clipboard_manager.clone()
      }

      /// Gets the app's configuration, defined on the `tauri.conf.json` file.
      pub fn config(&self) -> Arc<Config> {
        self.manager.config()
      }

      /// Gets the app's package information.
      pub fn package_info(&self) -> &PackageInfo {
        self.manager.package_info()
      }

      /// The application's asset resolver.
      pub fn asset_resolver(&self) -> AssetResolver<R> {
        AssetResolver {
          manager: self.manager.clone(),
        }
      }

      /// Shows the application, but does not automatically focus it.
      #[cfg(target_os = "macos")]
      pub fn show(&self) -> crate::Result<()> {
        match self.runtime() {
          RuntimeOrDispatch::Runtime(r) => r.show(),
          RuntimeOrDispatch::RuntimeHandle(h) => h.show()?,
          _ => unreachable!(),
        }
        Ok(())
      }

      /// Hides the application.
      #[cfg(target_os = "macos")]
      pub fn hide(&self) -> crate::Result<()> {
        match self.runtime() {
          RuntimeOrDispatch::Runtime(r) => r.hide(),
          RuntimeOrDispatch::RuntimeHandle(h) => h.hide()?,
          _ => unreachable!(),
        }
        Ok(())
      }

      /// Executes the given plugin mobile method.
      #[cfg(mobile)]
      pub fn run_mobile_plugin<T: serde::de::DeserializeOwned, E: serde::de::DeserializeOwned>(
        &self,
        plugin: impl AsRef<str>,
        method: impl AsRef<str>,
        payload: impl serde::Serialize
      ) -> crate::Result<Result<T, E>> {
        #[cfg(target_os = "ios")]
        {
          Ok(self.run_ios_plugin(plugin, method, payload))
        }
        #[cfg(target_os = "android")]
        {
          self.run_android_plugin(plugin, method, payload).map_err(Into::into)
        }
      }

      /// Executes the given iOS plugin method.
      #[cfg(target_os = "ios")]
      fn run_ios_plugin<T: serde::de::DeserializeOwned, E: serde::de::DeserializeOwned>(
        &self,
        plugin: impl AsRef<str>,
        method: impl AsRef<str>,
        payload: impl serde::Serialize
      ) -> Result<T, E> {
        use std::{os::raw::{c_int, c_char}, ffi::CStr, sync::mpsc::channel};

        let id: i32 = rand::random();
        let (tx, rx) = channel();
        PENDING_PLUGIN_CALLS
          .get_or_init(Default::default)
          .lock()
          .unwrap().insert(id, Box::new(move |arg| {
            tx.send(arg).unwrap();
          }));

        unsafe {
          extern "C" fn plugin_method_response_handler(id: c_int, success: c_int, payload: *const c_char) {
            let payload = unsafe {
              assert!(!payload.is_null());
              CStr::from_ptr(payload)
            };

            if let Some(handler) = PENDING_PLUGIN_CALLS
              .get_or_init(Default::default)
              .lock()
              .unwrap()
              .remove(&id)
            {
              let payload = serde_json::from_str(payload.to_str().unwrap()).unwrap();
              handler(if success == 1 { Ok(payload) } else { Err(payload) });
            }
          }

          crate::ios::run_plugin_method(
            id,
            &plugin.as_ref().into(),
            &method.as_ref().into(),
            crate::ios::json_to_dictionary(serde_json::to_value(payload).unwrap()),
            plugin_method_response_handler,
          );
        }
        rx.recv().unwrap()
          .map(|r| serde_json::from_value(r).unwrap())
          .map_err(|e| serde_json::from_value(e).unwrap())
      }

      /// Executes the given Android plugin method.
      #[cfg(target_os = "android")]
      fn run_android_plugin<T: serde::de::DeserializeOwned, E: serde::de::DeserializeOwned>(
        &self,
        plugin: impl AsRef<str>,
        method: impl AsRef<str>,
        payload: impl serde::Serialize
      ) -> Result<Result<T, E>, jni::errors::Error> {
        use jni::{
          errors::Error as JniError,
          objects::JObject,
          JNIEnv,
        };

        fn run<R: Runtime>(
          id: i32,
          plugin: String,
          method: String,
          payload: serde_json::Value,
          runtime_handle: &R::Handle,
          env: JNIEnv<'_>,
          activity: JObject<'_>,
        ) -> Result<(), JniError> {
          let data = crate::jni_helpers::to_jsobject::<R>(env, activity, runtime_handle, payload)?;
          let plugin_manager = env
            .call_method(
              activity,
              "getPluginManager",
              "()Lapp/tauri/plugin/PluginManager;",
              &[],
            )?
            .l()?;

          env.call_method(
            plugin_manager,
            "runPluginMethod",
            "(ILjava/lang/String;Ljava/lang/String;Lapp/tauri/plugin/JSObject;)V",
            &[
              id.into(),
              env.new_string(plugin)?.into(),
              env.new_string(&method)?.into(),
              data.into(),
            ],
          )?;

          Ok(())
        }

        let handle = match self.runtime() {
          RuntimeOrDispatch::Runtime(r) => r.handle(),
          RuntimeOrDispatch::RuntimeHandle(h) => h,
          _ => unreachable!(),
        };

        let id: i32 = rand::random();
        let plugin = plugin.as_ref().to_string();
        let method = method.as_ref().to_string();
        let payload = serde_json::to_value(payload).unwrap();
        let handle_ = handle.clone();

        let (tx, rx) = std::sync::mpsc::channel();
        let tx_ = tx.clone();
        PENDING_PLUGIN_CALLS
          .get_or_init(Default::default)
          .lock()
          .unwrap().insert(id, Box::new(move |arg| {
            tx.send(Ok(arg)).unwrap();
          }));

        handle.run_on_android_context(move |env, activity, _webview| {
          if let Err(e) = run::<R>(id, plugin, method, payload, &handle_, env, activity) {
            tx_.send(Err(e)).unwrap();
          }
        });

        rx.recv().unwrap().map(|response| {
          response
            .map(|r| serde_json::from_value(r).unwrap())
            .map_err(|e| serde_json::from_value(e).unwrap())
        })
      }
    }
  };
}

shared_app_impl!(App<R>);
shared_app_impl!(AppHandle<R>);

impl<R: Runtime> App<R> {
  /// Gets a handle to the application instance.
  pub fn handle(&self) -> AppHandle<R> {
    self.handle.clone()
  }

  /// Sets the activation policy for the application. It is set to `NSApplicationActivationPolicyRegular` by default.
  ///
  /// # Examples
  /// ```,no_run
  /// let mut app = tauri::Builder::default()
  ///   // on an actual app, remove the string argument
  ///   .build(tauri::generate_context!("test/fixture/src-tauri/tauri.conf.json"))
  ///   .expect("error while building tauri application");
  /// #[cfg(target_os = "macos")]
  /// app.set_activation_policy(tauri::ActivationPolicy::Accessory);
  /// app.run(|_app_handle, _event| {});
  /// ```
  #[cfg(target_os = "macos")]
  #[cfg_attr(doc_cfg, doc(cfg(target_os = "macos")))]
  pub fn set_activation_policy(&mut self, activation_policy: ActivationPolicy) {
    self
      .runtime
      .as_mut()
      .unwrap()
      .set_activation_policy(activation_policy);
  }

  /// Change the device event filter mode.
  ///
  /// Since the DeviceEvent capture can lead to high CPU usage for unfocused windows, [`tao`]
  /// will ignore them by default for unfocused windows on Windows. This method allows changing
  /// the filter to explicitly capture them again.
  ///
  /// ## Platform-specific
  ///
  /// - ** Linux / macOS / iOS / Android**: Unsupported.
  ///
  /// # Examples
  /// ```,no_run
  /// let mut app = tauri::Builder::default()
  ///   // on an actual app, remove the string argument
  ///   .build(tauri::generate_context!("test/fixture/src-tauri/tauri.conf.json"))
  ///   .expect("error while building tauri application");
  /// app.set_device_event_filter(tauri::DeviceEventFilter::Always);
  /// app.run(|_app_handle, _event| {});
  /// ```
  ///
  /// [`tao`]: https://crates.io/crates/tao
  pub fn set_device_event_filter(&mut self, filter: DeviceEventFilter) {
    self
      .runtime
      .as_mut()
      .unwrap()
      .set_device_event_filter(filter);
  }

  /// Gets the argument matches of the CLI definition configured in `tauri.conf.json`.
  ///
  /// # Examples
  ///
  /// ```
  /// tauri::Builder::default()
  ///   .setup(|app| {
  ///     let matches = app.get_cli_matches()?;
  ///     Ok(())
  ///   });
  /// ```
  #[cfg(cli)]
  pub fn get_cli_matches(&self) -> crate::Result<crate::api::cli::Matches> {
    if let Some(cli) = &self.manager.config().tauri.cli {
      crate::api::cli::get_matches(cli, self.manager.package_info()).map_err(Into::into)
    } else {
      Ok(Default::default())
    }
  }

  /// Runs the application.
  ///
  /// # Examples
  /// ```,no_run
  /// let app = tauri::Builder::default()
  ///   // on an actual app, remove the string argument
  ///   .build(tauri::generate_context!("test/fixture/src-tauri/tauri.conf.json"))
  ///   .expect("error while building tauri application");
  /// app.run(|_app_handle, event| match event {
  ///   tauri::RunEvent::ExitRequested { api, .. } => {
  ///     api.prevent_exit();
  ///   }
  ///   _ => {}
  /// });
  /// ```
  pub fn run<F: FnMut(&AppHandle<R>, RunEvent) + 'static>(mut self, mut callback: F) {
    let app_handle = self.handle();
    let manager = self.manager.clone();
    self.runtime.take().unwrap().run(move |event| match event {
      RuntimeRunEvent::Ready => {
        if let Err(e) = setup(&mut self) {
          panic!("Failed to setup app: {e}");
        }
        on_event_loop_event(
          &app_handle,
          RuntimeRunEvent::Ready,
          &manager,
          Some(&mut callback),
        );
      }
      RuntimeRunEvent::Exit => {
        on_event_loop_event(
          &app_handle,
          RuntimeRunEvent::Exit,
          &manager,
          Some(&mut callback),
        );
        app_handle.cleanup_before_exit();
      }
      _ => {
        on_event_loop_event(&app_handle, event, &manager, Some(&mut callback));
      }
    });
  }

  /// Runs a iteration of the runtime event loop and immediately return.
  ///
  /// Note that when using this API, app cleanup is not automatically done.
  /// The cleanup calls [`crate::api::process::kill_children`] so you may want to call that function before exiting the application.
  /// Additionally, the cleanup calls [AppHandle#remove_system_tray](`AppHandle#method.remove_system_tray`) (Windows only).
  ///
  /// # Examples
  /// ```no_run
  /// let mut app = tauri::Builder::default()
  ///   // on an actual app, remove the string argument
  ///   .build(tauri::generate_context!("test/fixture/src-tauri/tauri.conf.json"))
  ///   .expect("error while building tauri application");
  /// loop {
  ///   let iteration = app.run_iteration();
  ///   if iteration.window_count == 0 {
  ///     break;
  ///   }
  /// }
  /// ```
  #[cfg(desktop)]
  pub fn run_iteration(&mut self) -> crate::runtime::RunIteration {
    let manager = self.manager.clone();
    let app_handle = self.handle();
    self.runtime.as_mut().unwrap().run_iteration(move |event| {
      on_event_loop_event(
        &app_handle,
        event,
        &manager,
        Option::<&mut Box<dyn FnMut(&AppHandle<R>, RunEvent)>>::None,
      )
    })
  }
}

#[cfg(updater)]
impl<R: Runtime> App<R> {
  /// Runs the updater hook with built-in dialog.
  fn run_updater_dialog(&self) {
    let handle = self.handle();

    crate::async_runtime::spawn(async move { updater::check_update_with_dialog(handle).await });
  }

  fn run_updater(&self) {
    let handle = self.handle();
    let handle_ = handle.clone();
    let updater_config = self.manager.config().tauri.updater.clone();
    // check if updater is active or not
    if updater_config.active {
      if updater_config.dialog {
        #[cfg(not(target_os = "linux"))]
        let updater_enabled = true;
        #[cfg(target_os = "linux")]
        let updater_enabled = cfg!(dev) || self.state::<Env>().appimage.is_some();
        if updater_enabled {
          // if updater dialog is enabled spawn a new task
          self.run_updater_dialog();
          // When dialog is enabled, if user want to recheck
          // if an update is available after first start
          // invoke the Event `tauri://update` from JS or rust side.
          handle.listen_global(updater::EVENT_CHECK_UPDATE, move |_msg| {
            let handle = handle_.clone();
            // re-spawn task inside tokyo to launch the download
            // we don't need to emit anything as everything is handled
            // by the process (user is asked to restart at the end)
            // and it's handled by the updater
            crate::async_runtime::spawn(
              async move { updater::check_update_with_dialog(handle).await },
            );
          });
        }
      } else {
        // we only listen for `tauri://update`
        // once we receive the call, we check if an update is available or not
        // if there is a new update we emit `tauri://update-available` with details
        // this is the user responsibilities to display dialog and ask if user want to install
        // to install the update you need to invoke the Event `tauri://update-install`
        updater::listener(handle);
      }
    }
  }
}

/// Builds a Tauri application.
///
/// # Examples
/// ```,no_run
/// tauri::Builder::default()
///   // on an actual app, remove the string argument
///   .run(tauri::generate_context!("test/fixture/src-tauri/tauri.conf.json"))
///  .expect("error while running tauri application");
/// ```
#[allow(clippy::type_complexity)]
pub struct Builder<R: Runtime> {
  /// A flag indicating that the runtime must be started on an environment that supports the event loop not on the main thread.
  #[cfg(any(windows, target_os = "linux"))]
  runtime_any_thread: bool,

  /// The JS message handler.
  invoke_handler: Box<InvokeHandler<R>>,

  /// The JS message responder.
  invoke_responder: Arc<InvokeResponder<R>>,

  /// The script that initializes the `window.__TAURI_POST_MESSAGE__` function.
  invoke_initialization_script: String,

  /// The setup hook.
  setup: SetupHook<R>,

  /// Page load hook.
  on_page_load: Box<OnPageLoad<R>>,

  /// windows to create when starting up.
  pending_windows: Vec<PendingWindow<EventLoopMessage, R>>,

  /// All passed plugins
  plugins: PluginStore<R>,

  /// The webview protocols available to all windows.
  uri_scheme_protocols: HashMap<String, Arc<CustomProtocol<R>>>,

  /// App state.
  state: StateManager,

  /// The menu set to all windows.
  menu: Option<Menu>,

  /// Enable macOS default menu creation.
  #[allow(unused)]
  enable_macos_default_menu: bool,

  /// Menu event handlers that listens to all windows.
  menu_event_listeners: Vec<GlobalMenuEventListener<R>>,

  /// Window event handlers that listens to all windows.
  window_event_listeners: Vec<GlobalWindowEventListener<R>>,

  /// The app system tray.
  #[cfg(all(desktop, feature = "system-tray"))]
  system_tray: Option<tray::SystemTray>,

  /// System tray event handlers.
  #[cfg(all(desktop, feature = "system-tray"))]
  system_tray_event_listeners: Vec<SystemTrayEventListener<R>>,

  /// The updater configuration.
  #[cfg(updater)]
  updater_settings: UpdaterSettings,

  /// The device event filter.
  device_event_filter: DeviceEventFilter,
}

impl<R: Runtime> Builder<R> {
  /// Creates a new App builder.
  pub fn new() -> Self {
    Self {
      #[cfg(any(windows, target_os = "linux"))]
      runtime_any_thread: false,
      setup: Box::new(|_| Ok(())),
      invoke_handler: Box::new(|_| false),
      invoke_responder: Arc::new(window_invoke_responder),
      invoke_initialization_script:
        format!("Object.defineProperty(window, '__TAURI_POST_MESSAGE__', {{ value: (message) => window.ipc.postMessage({}(message)) }})", crate::manager::STRINGIFY_IPC_MESSAGE_FN),
      on_page_load: Box::new(|_, _| ()),
      pending_windows: Default::default(),
      plugins: PluginStore::default(),
      uri_scheme_protocols: Default::default(),
      state: StateManager::new(),
      menu: None,
      enable_macos_default_menu: true,
      menu_event_listeners: Vec::new(),
      window_event_listeners: Vec::new(),
      #[cfg(all(desktop, feature = "system-tray"))]
      system_tray: None,
      #[cfg(all(desktop, feature = "system-tray"))]
      system_tray_event_listeners: Vec::new(),
      #[cfg(updater)]
      updater_settings: Default::default(),
      device_event_filter: Default::default(),
    }
  }

  /// Builds a new Tauri application running on any thread, bypassing the main thread requirement.
  ///
  /// ## Platform-specific
  ///
  /// - **macOS:** on macOS the application *must* be executed on the main thread, so this function is not exposed.
  #[cfg(any(windows, target_os = "linux"))]
  #[cfg_attr(doc_cfg, doc(cfg(any(windows, target_os = "linux"))))]
  #[must_use]
  pub fn any_thread(mut self) -> Self {
    self.runtime_any_thread = true;
    self
  }

  /// Defines the JS message handler callback.
  ///
  /// # Examples
  /// ```
  /// #[tauri::command]
  /// fn command_1() -> String {
  ///   return "hello world".to_string();
  /// }
  /// tauri::Builder::default()
  ///   .invoke_handler(tauri::generate_handler![
  ///     command_1,
  ///     // etc...
  ///   ]);
  /// ```
  #[must_use]
  pub fn invoke_handler<F>(mut self, invoke_handler: F) -> Self
  where
    F: Fn(Invoke<R>) -> bool + Send + Sync + 'static,
  {
    self.invoke_handler = Box::new(invoke_handler);
    self
  }

  /// Defines a custom JS message system.
  ///
  /// The `responder` is a function that will be called when a command has been executed and must send a response to the JS layer.
  ///
  /// The `initialization_script` is a script that initializes `window.__TAURI_POST_MESSAGE__`.
  /// That function must take the `message: object` argument and send it to the backend.
  #[must_use]
  pub fn invoke_system<F>(mut self, initialization_script: String, responder: F) -> Self
  where
    F: Fn(Window<R>, InvokeResponse, CallbackFn, CallbackFn) + Send + Sync + 'static,
  {
    self.invoke_initialization_script = initialization_script;
    self.invoke_responder = Arc::new(responder);
    self
  }

  /// Defines the setup hook.
  ///
  /// # Examples
  /// ```
  /// use tauri::Manager;
  /// tauri::Builder::default()
  ///   .setup(|app| {
  ///     let main_window = app.get_window("main").unwrap();
  #[cfg_attr(
    feature = "dialog",
    doc = r#"     tauri::api::dialog::blocking::message(Some(&main_window), "Hello", "Welcome back!");"#
  )]
  ///     Ok(())
  ///   });
  /// ```
  #[must_use]
  pub fn setup<F>(mut self, setup: F) -> Self
  where
    F: FnOnce(&mut App<R>) -> Result<(), Box<dyn std::error::Error>> + Send + 'static,
  {
    self.setup = Box::new(setup);
    self
  }

  /// Defines the page load hook.
  #[must_use]
  pub fn on_page_load<F>(mut self, on_page_load: F) -> Self
  where
    F: Fn(Window<R>, PageLoadPayload) + Send + Sync + 'static,
  {
    self.on_page_load = Box::new(on_page_load);
    self
  }

  /// Adds a Tauri application plugin.
  ///
  /// A plugin is created using the [`crate::plugin::Builder`] struct.Check its documentation for more information.
  ///
  /// # Examples
  ///
  /// ```
  /// mod plugin {
  ///   use tauri::{plugin::{Builder as PluginBuilder, TauriPlugin}, RunEvent, Runtime};
  ///
  ///   // this command can be called in the frontend using `invoke('plugin:window|do_something')`.
  ///   #[tauri::command]
  ///   async fn do_something<R: Runtime>(app: tauri::AppHandle<R>, window: tauri::Window<R>) -> Result<(), String> {
  ///     println!("command called");
  ///     Ok(())
  ///   }
  ///   pub fn init<R: Runtime>() -> TauriPlugin<R> {
  ///     PluginBuilder::new("window")
  ///       .setup(|app| {
  ///         // initialize the plugin here
  ///         Ok(())
  ///       })
  ///       .on_event(|app, event| {
  ///         match event {
  ///           RunEvent::Ready => {
  ///             println!("app is ready");
  ///           }
  ///           RunEvent::WindowEvent { label, event, .. } => {
  ///             println!("window {} received an event: {:?}", label, event);
  ///           }
  ///           _ => (),
  ///         }
  ///       })
  ///       .invoke_handler(tauri::generate_handler![do_something])
  ///       .build()
  ///   }
  /// }
  ///
  /// tauri::Builder::default()
  ///   .plugin(plugin::init());
  /// ```
  #[must_use]
  pub fn plugin<P: Plugin<R> + 'static>(mut self, plugin: P) -> Self {
    self.plugins.register(plugin);
    self
  }

  /// Add `state` to the state managed by the application.
  ///
  /// This method can be called any number of times as long as each call
  /// refers to a different `T`.
  ///
  /// Managed state can be retrieved by any command handler via the
  /// [`State`](crate::State) guard. In particular, if a value of type `T`
  /// is managed by Tauri, adding `State<T>` to the list of arguments in a
  /// command handler instructs Tauri to retrieve the managed value.
  ///
  /// # Panics
  ///
  /// Panics if state of type `T` is already being managed.
  ///
  /// # Mutability
  ///
  /// Since the managed state is global and must be [`Send`] + [`Sync`], mutations can only happen through interior mutability:
  ///
  /// ```,no_run
  /// use std::{collections::HashMap, sync::Mutex};
  /// use tauri::State;
  /// // here we use Mutex to achieve interior mutability
  /// struct Storage {
  ///   store: Mutex<HashMap<u64, String>>,
  /// }
  /// struct Connection;
  /// struct DbConnection {
  ///   db: Mutex<Option<Connection>>,
  /// }
  ///
  /// #[tauri::command]
  /// fn connect(connection: State<DbConnection>) {
  ///   // initialize the connection, mutating the state with interior mutability
  ///   *connection.db.lock().unwrap() = Some(Connection {});
  /// }
  ///
  /// #[tauri::command]
  /// fn storage_insert(key: u64, value: String, storage: State<Storage>) {
  ///   // mutate the storage behind the Mutex
  ///   storage.store.lock().unwrap().insert(key, value);
  /// }
  ///
  /// tauri::Builder::default()
  ///   .manage(Storage { store: Default::default() })
  ///   .manage(DbConnection { db: Default::default() })
  ///   .invoke_handler(tauri::generate_handler![connect, storage_insert])
  ///   // on an actual app, remove the string argument
  ///   .run(tauri::generate_context!("test/fixture/src-tauri/tauri.conf.json"))
  ///   .expect("error while running tauri application");
  /// ```
  ///
  /// # Examples
  ///
  /// ```,no_run
  /// use tauri::State;
  ///
  /// struct MyInt(isize);
  /// struct MyString(String);
  ///
  /// #[tauri::command]
  /// fn int_command(state: State<MyInt>) -> String {
  ///     format!("The stateful int is: {}", state.0)
  /// }
  ///
  /// #[tauri::command]
  /// fn string_command<'r>(state: State<'r, MyString>) {
  ///     println!("state: {}", state.inner().0);
  /// }
  ///
  /// tauri::Builder::default()
  ///   .manage(MyInt(10))
  ///   .manage(MyString("Hello, managed state!".to_string()))
  ///   .invoke_handler(tauri::generate_handler![int_command, string_command])
  ///   // on an actual app, remove the string argument
  ///   .run(tauri::generate_context!("test/fixture/src-tauri/tauri.conf.json"))
  ///   .expect("error while running tauri application");
  /// ```
  #[must_use]
  pub fn manage<T>(self, state: T) -> Self
  where
    T: Send + Sync + 'static,
  {
    let type_name = std::any::type_name::<T>();
    assert!(
      self.state.set(state),
<<<<<<< HEAD
      "state for type '{type_name}' is already being managed",
=======
      "state for type '{type_name}' is already being managed"
>>>>>>> 852e11e1
    );
    self
  }

  /// Sets the given system tray to be built before the app runs.
  ///
  /// Prefer the [`SystemTray#method.build`](crate::SystemTray#method.build) method to create the tray at runtime instead.
  ///
  /// # Examples
  /// ```
  /// use tauri::{CustomMenuItem, SystemTray, SystemTrayMenu};
  ///
  /// tauri::Builder::default()
  ///   .system_tray(SystemTray::new().with_menu(
  ///     SystemTrayMenu::new()
  ///       .add_item(CustomMenuItem::new("quit", "Quit"))
  ///       .add_item(CustomMenuItem::new("open", "Open"))
  ///   ));
  /// ```
  #[cfg(all(desktop, feature = "system-tray"))]
  #[cfg_attr(doc_cfg, doc(cfg(feature = "system-tray")))]
  #[must_use]
  pub fn system_tray(mut self, system_tray: tray::SystemTray) -> Self {
    self.system_tray.replace(system_tray);
    self
  }

  /// Sets the menu to use on all windows.
  ///
  /// # Examples
  /// ```
  /// use tauri::{MenuEntry, Submenu, MenuItem, Menu, CustomMenuItem};
  ///
  /// tauri::Builder::default()
  ///   .menu(Menu::with_items([
  ///     MenuEntry::Submenu(Submenu::new(
  ///       "File",
  ///       Menu::with_items([
  ///         MenuItem::CloseWindow.into(),
  ///         #[cfg(target_os = "macos")]
  ///         CustomMenuItem::new("hello", "Hello").into(),
  ///       ]),
  ///     )),
  ///   ]));
  /// ```
  #[must_use]
  pub fn menu(mut self, menu: Menu) -> Self {
    self.menu.replace(menu);
    self
  }

  /// Enable or disable the default menu on macOS. Enabled by default.
  ///
  /// # Examples
  /// ```
  /// use tauri::{MenuEntry, Submenu, MenuItem, Menu, CustomMenuItem};
  ///
  /// tauri::Builder::default()
  ///   .enable_macos_default_menu(false);
  /// ```
  #[must_use]
  pub fn enable_macos_default_menu(mut self, enable: bool) -> Self {
    self.enable_macos_default_menu = enable;
    self
  }

  /// Registers a menu event handler for all windows.
  ///
  /// # Examples
  /// ```
  /// use tauri::{Menu, MenuEntry, Submenu, CustomMenuItem, api, Manager};
  /// tauri::Builder::default()
  ///   .menu(Menu::with_items([
  ///     MenuEntry::Submenu(Submenu::new(
  ///       "File",
  ///       Menu::with_items([
  ///         CustomMenuItem::new("New", "New").into(),
  ///         CustomMenuItem::new("Learn More", "Learn More").into(),
  ///       ]),
  ///     )),
  ///   ]))
  ///   .on_menu_event(|event| {
  ///     match event.menu_item_id() {
  ///       "Learn More" => {
  ///         // open in browser (requires the `shell-open-api` feature)
  #[cfg_attr(
    feature = "shell-open-api",
    doc = r#"         api::shell::open(&event.window().shell_scope(), "https://github.com/tauri-apps/tauri".to_string(), None).unwrap();"#
  )]
  ///       }
  ///       id => {
  ///         // do something with other events
  ///         println!("got menu event: {}", id);
  ///       }
  ///     }
  ///   });
  /// ```
  #[must_use]
  pub fn on_menu_event<F: Fn(WindowMenuEvent<R>) + Send + Sync + 'static>(
    mut self,
    handler: F,
  ) -> Self {
    self.menu_event_listeners.push(Box::new(handler));
    self
  }

  /// Registers a window event handler for all windows.
  ///
  /// # Examples
  /// ```
  /// tauri::Builder::default()
  ///   .on_window_event(|event| match event.event() {
  ///     tauri::WindowEvent::Focused(focused) => {
  ///       // hide window whenever it loses focus
  ///       if !focused {
  ///         event.window().hide().unwrap();
  ///       }
  ///     }
  ///     _ => {}
  ///   });
  /// ```
  #[must_use]
  pub fn on_window_event<F: Fn(GlobalWindowEvent<R>) + Send + Sync + 'static>(
    mut self,
    handler: F,
  ) -> Self {
    self.window_event_listeners.push(Box::new(handler));
    self
  }

  /// Registers a system tray event handler.
  ///
  /// Prefer the [`SystemTray#method.on_event`](crate::SystemTray#method.on_event) method when creating a tray at runtime instead.
  ///
  /// # Examples
  /// ```
  /// use tauri::{Manager, SystemTrayEvent};
  /// tauri::Builder::default()
  ///   .on_system_tray_event(|app, event| match event {
  ///     // show window with id "main" when the tray is left clicked
  ///     SystemTrayEvent::LeftClick { .. } => {
  ///       let window = app.get_window("main").unwrap();
  ///       window.show().unwrap();
  ///       window.set_focus().unwrap();
  ///     }
  ///     _ => {}
  ///   });
  /// ```
  #[cfg(all(desktop, feature = "system-tray"))]
  #[cfg_attr(doc_cfg, doc(cfg(feature = "system-tray")))]
  #[must_use]
  pub fn on_system_tray_event<
    F: Fn(&AppHandle<R>, tray::SystemTrayEvent) + Send + Sync + 'static,
  >(
    mut self,
    handler: F,
  ) -> Self {
    self.system_tray_event_listeners.push(Box::new(handler));
    self
  }

  /// Registers a URI scheme protocol available to all webviews.
  /// Leverages [setURLSchemeHandler](https://developer.apple.com/documentation/webkit/wkwebviewconfiguration/2875766-seturlschemehandler) on macOS,
  /// [AddWebResourceRequestedFilter](https://docs.microsoft.com/en-us/dotnet/api/microsoft.web.webview2.core.corewebview2.addwebresourcerequestedfilter?view=webview2-dotnet-1.0.774.44) on Windows
  /// and [webkit-web-context-register-uri-scheme](https://webkitgtk.org/reference/webkit2gtk/stable/WebKitWebContext.html#webkit-web-context-register-uri-scheme) on Linux.
  ///
  /// # Arguments
  ///
  /// * `uri_scheme` The URI scheme to register, such as `example`.
  /// * `protocol` the protocol associated with the given URI scheme. It's a function that takes an URL such as `example://localhost/asset.css`.
  #[must_use]
  pub fn register_uri_scheme_protocol<
    N: Into<String>,
    H: Fn(&AppHandle<R>, &HttpRequest) -> Result<HttpResponse, Box<dyn std::error::Error>>
      + Send
      + Sync
      + 'static,
  >(
    mut self,
    uri_scheme: N,
    protocol: H,
  ) -> Self {
    self.uri_scheme_protocols.insert(
      uri_scheme.into(),
      Arc::new(CustomProtocol {
        protocol: Box::new(protocol),
      }),
    );
    self
  }

  /// Sets the current platform's target name for the updater.
  ///
  /// See [`UpdateBuilder::target`](crate::updater::UpdateBuilder#method.target) for more information.
  ///
  /// # Examples
  ///
  /// - Use a macOS Universal binary target name:
  ///
  /// ```
  /// let mut builder = tauri::Builder::default();
  /// #[cfg(target_os = "macos")]
  /// {
  ///   builder = builder.updater_target("darwin-universal");
  /// }
  /// ```
  ///
  /// - Append debug information to the target:
  ///
  /// ```
  /// let kind = if cfg!(debug_assertions) { "debug" } else { "release" };
  /// tauri::Builder::default()
  ///   .updater_target(format!("{}-{kind}", tauri::updater::target().unwrap()));
  /// ```
  ///
  /// - Use the platform's target triple:
  ///
  /// ```
  /// tauri::Builder::default()
  ///   .updater_target(tauri::utils::platform::target_triple().unwrap());
  /// ```
  #[cfg(updater)]
  pub fn updater_target<T: Into<String>>(mut self, target: T) -> Self {
    self.updater_settings.target.replace(target.into());
    self
  }

  /// Change the device event filter mode.
  ///
  /// Since the DeviceEvent capture can lead to high CPU usage for unfocused windows, [`tao`]
  /// will ignore them by default for unfocused windows on Windows. This method allows changing
  /// the filter to explicitly capture them again.
  ///
  /// ## Platform-specific
  ///
  /// - ** Linux / macOS / iOS / Android**: Unsupported.
  ///
  /// # Examples
  /// ```,no_run
  /// tauri::Builder::default()
  ///   .device_event_filter(tauri::DeviceEventFilter::Always);
  /// ```
  ///
  /// [`tao`]: https://crates.io/crates/tao
  pub fn device_event_filter(mut self, filter: DeviceEventFilter) -> Self {
    self.device_event_filter = filter;
    self
  }

  /// Builds the application.
  #[allow(clippy::type_complexity)]
  pub fn build<A: Assets>(mut self, context: Context<A>) -> crate::Result<App<R>> {
    #[cfg(target_os = "macos")]
    if self.menu.is_none() && self.enable_macos_default_menu {
      self.menu = Some(Menu::os_default(&context.package_info().name));
    }

    #[cfg(shell_scope)]
    let shell_scope = context.shell_scope.clone();

    let manager = WindowManager::with_handlers(
      context,
      self.plugins,
      self.invoke_handler,
      self.on_page_load,
      self.uri_scheme_protocols,
      self.state,
      self.window_event_listeners,
      (self.menu, self.menu_event_listeners),
      (self.invoke_responder, self.invoke_initialization_script),
    );

    // set up all the windows defined in the config
    for config in manager.config().tauri.windows.clone() {
      let url = config.url.clone();
      let label = config.label.clone();

      let mut webview_attributes =
        WebviewAttributes::new(url).accept_first_mouse(config.accept_first_mouse);
      if let Some(ua) = &config.user_agent {
        webview_attributes = webview_attributes.user_agent(&ua.to_string());
      }
      if let Some(args) = &config.additional_browser_args {
        webview_attributes = webview_attributes.additional_browser_args(&args.to_string());
      }
      if !config.file_drop_enabled {
        webview_attributes = webview_attributes.disable_file_drop_handler();
      }

      self.pending_windows.push(PendingWindow::with_config(
        config,
        webview_attributes,
        label,
      )?);
    }

    #[cfg(any(windows, target_os = "linux"))]
    let mut runtime = if self.runtime_any_thread {
      R::new_any_thread()?
    } else {
      R::new()?
    };
    #[cfg(not(any(windows, target_os = "linux")))]
    let mut runtime = R::new()?;

    runtime.set_device_event_filter(self.device_event_filter);

    let runtime_handle = runtime.handle();

    #[cfg(all(desktop, feature = "global-shortcut"))]
    let global_shortcut_manager = runtime.global_shortcut_manager();

    #[cfg(feature = "clipboard")]
    let clipboard_manager = runtime.clipboard_manager();

    #[allow(unused_mut)]
    let mut app = App {
      runtime: Some(runtime),
      pending_windows: Some(self.pending_windows),
      setup: Some(self.setup),
      manager: manager.clone(),
      #[cfg(all(desktop, feature = "global-shortcut"))]
      global_shortcut_manager: global_shortcut_manager.clone(),
      #[cfg(feature = "clipboard")]
      clipboard_manager: clipboard_manager.clone(),
      handle: AppHandle {
        runtime_handle,
        manager,
        #[cfg(all(desktop, feature = "global-shortcut"))]
        global_shortcut_manager,
        #[cfg(feature = "clipboard")]
        clipboard_manager,
        #[cfg(updater)]
        updater_settings: self.updater_settings,
      },
    };

    let env = Env::default();
    app.manage(Scopes {
      fs: FsScope::for_fs_api(
        &app.manager.config(),
        app.package_info(),
        &env,
        &app.config().tauri.allowlist.fs.scope,
      )?,
      #[cfg(protocol_asset)]
      asset_protocol: FsScope::for_fs_api(
        &app.manager.config(),
        app.package_info(),
        &env,
        &app.config().tauri.allowlist.protocol.asset_scope,
      )?,
      #[cfg(http_request)]
      http: crate::scope::HttpScope::for_http_api(&app.config().tauri.allowlist.http.scope),
      #[cfg(shell_scope)]
      shell: ShellScope::new(&app.manager.config(), app.package_info(), &env, shell_scope),
    });
    app.manage(env);

    #[cfg(windows)]
    {
      if let crate::utils::config::WebviewInstallMode::FixedRuntime { path } = &app
        .manager
        .config()
        .tauri
        .bundle
        .windows
        .webview_install_mode
      {
        if let Some(resource_dir) = app.path_resolver().resource_dir() {
          std::env::set_var(
            "WEBVIEW2_BROWSER_EXECUTABLE_FOLDER",
            resource_dir.join(path),
          );
        } else {
          #[cfg(debug_assertions)]
          eprintln!(
            "failed to resolve resource directory; fallback to the installed Webview2 runtime."
          );
        }
      }
    }

    #[cfg(all(desktop, feature = "system-tray"))]
    {
      if let Some(tray) = self.system_tray {
        tray.build(&app)?;
      }

      for listener in self.system_tray_event_listeners {
        let app_handle = app.handle();
        let listener = Arc::new(std::sync::Mutex::new(listener));
        app
          .runtime
          .as_mut()
          .unwrap()
          .on_system_tray_event(move |tray_id, event| {
            if let Some((tray_id, tray)) = app_handle.manager().get_tray_by_runtime_id(tray_id) {
              let app_handle = app_handle.clone();
              let event = tray::SystemTrayEvent::from_runtime_event(event, tray_id, &tray.ids);
              let listener = listener.clone();
              listener.lock().unwrap()(&app_handle, event);
            }
          });
      }
    }

    app.manager.initialize_plugins(&app.handle())?;

    Ok(app)
  }

  /// Runs the configured Tauri application.
  pub fn run<A: Assets>(self, context: Context<A>) -> crate::Result<()> {
    self.build(context)?.run(|_, _| {});
    Ok(())
  }
}

unsafe impl<R: Runtime> HasRawDisplayHandle for AppHandle<R> {
  fn raw_display_handle(&self) -> raw_window_handle::RawDisplayHandle {
    self.runtime_handle.raw_display_handle()
  }
}

unsafe impl<R: Runtime> HasRawDisplayHandle for App<R> {
  fn raw_display_handle(&self) -> raw_window_handle::RawDisplayHandle {
    self.handle.raw_display_handle()
  }
}

fn setup<R: Runtime>(app: &mut App<R>) -> crate::Result<()> {
  let pending_windows = app.pending_windows.take();
  if let Some(pending_windows) = pending_windows {
    let window_labels = pending_windows
      .iter()
      .map(|p| p.label.clone())
      .collect::<Vec<_>>();

    for pending in pending_windows {
      let pending =
        app
          .manager
          .prepare_window(app.handle.clone(), pending, &window_labels, None)?;
      let detached = if let RuntimeOrDispatch::RuntimeHandle(runtime) = app.handle().runtime() {
        runtime.create_window(pending)?
      } else {
        // the AppHandle's runtime is always RuntimeOrDispatch::RuntimeHandle
        unreachable!()
      };
      let _window = app.manager.attach_window(app.handle(), detached);
    }
  }

  if let Some(setup) = app.setup.take() {
    (setup)(app).map_err(|e| crate::Error::Setup(e.into()))?;
  }

  #[cfg(updater)]
  app.run_updater();
  Ok(())
}

fn on_event_loop_event<R: Runtime, F: FnMut(&AppHandle<R>, RunEvent) + 'static>(
  app_handle: &AppHandle<R>,
  event: RuntimeRunEvent<EventLoopMessage>,
  manager: &WindowManager<R>,
  callback: Option<&mut F>,
) {
  if let RuntimeRunEvent::WindowEvent {
    label,
    event: RuntimeWindowEvent::Destroyed,
  } = &event
  {
    manager.on_window_close(label);
  }

  let event = match event {
    RuntimeRunEvent::Exit => RunEvent::Exit,
    RuntimeRunEvent::ExitRequested { tx } => RunEvent::ExitRequested {
      api: ExitRequestApi(tx),
    },
    RuntimeRunEvent::WindowEvent { label, event } => RunEvent::WindowEvent {
      label,
      event: event.into(),
    },
    RuntimeRunEvent::Ready => {
      // set the app icon in development
      #[cfg(all(dev, target_os = "macos"))]
      unsafe {
        use cocoa::{
          appkit::NSImage,
          base::{id, nil},
          foundation::NSData,
        };
        use objc::*;
        if let Some(icon) = app_handle.manager.inner.app_icon.clone() {
          let ns_app: id = msg_send![class!(NSApplication), sharedApplication];
          let data = NSData::dataWithBytes_length_(
            nil,
            icon.as_ptr() as *const std::os::raw::c_void,
            icon.len() as u64,
          );
          let app_icon = NSImage::initWithData_(NSImage::alloc(nil), data);
          let _: () = msg_send![ns_app, setApplicationIconImage: app_icon];
        }
      }
      RunEvent::Ready
    }
    RuntimeRunEvent::Resumed => RunEvent::Resumed,
    RuntimeRunEvent::MainEventsCleared => RunEvent::MainEventsCleared,
    RuntimeRunEvent::UserEvent(t) => t.into(),
    _ => unimplemented!(),
  };

  manager
    .inner
    .plugins
    .lock()
    .expect("poisoned plugin store")
    .on_event(app_handle, &event);

  if let Some(c) = callback {
    c(app_handle, event);
  }
}

/// Make `Wry` the default `Runtime` for `Builder`
#[cfg(feature = "wry")]
#[cfg_attr(doc_cfg, doc(cfg(feature = "wry")))]
impl Default for Builder<crate::Wry> {
  fn default() -> Self {
    Self::new()
  }
}

#[cfg(mobile)]
type PendingPluginCallHandler =
  Box<dyn FnOnce(std::result::Result<serde_json::Value, serde_json::Value>) + Send + 'static>;

#[cfg(mobile)]
static PENDING_PLUGIN_CALLS: once_cell::sync::OnceCell<
  std::sync::Mutex<HashMap<i32, PendingPluginCallHandler>>,
> = once_cell::sync::OnceCell::new();

#[cfg(target_os = "android")]
#[doc(hidden)]
pub fn handle_android_plugin_response(
  env: jni::JNIEnv<'_>,
  id: i32,
  success: jni::objects::JString<'_>,
  error: jni::objects::JString<'_>,
) {
  let (payload, is_ok): (serde_json::Value, bool) = match (
    env
      .is_same_object(success, jni::objects::JObject::default())
      .unwrap_or_default(),
    env
      .is_same_object(error, jni::objects::JObject::default())
      .unwrap_or_default(),
  ) {
    // both null
    (true, true) => (serde_json::Value::Null, true),
    // error null
    (false, true) => (
      serde_json::from_str(env.get_string(success).unwrap().to_str().unwrap()).unwrap(),
      true,
    ),
    // success null
    (true, false) => (
      serde_json::from_str(env.get_string(error).unwrap().to_str().unwrap()).unwrap(),
      false,
    ),
    // both are set - impossible in the Kotlin code
    (false, false) => unreachable!(),
  };

  if let Some(handler) = PENDING_PLUGIN_CALLS
    .get_or_init(Default::default)
    .lock()
    .unwrap()
    .remove(&id)
  {
    handler(if is_ok { Ok(payload) } else { Err(payload) });
  }
}

#[cfg(test)]
mod tests {
  #[test]
  fn is_send_sync() {
    crate::test_utils::assert_send::<super::AppHandle>();
    crate::test_utils::assert_sync::<super::AppHandle>();

    #[cfg(feature = "wry")]
    {
      crate::test_utils::assert_send::<super::AssetResolver<crate::Wry>>();
      crate::test_utils::assert_sync::<super::AssetResolver<crate::Wry>>();
    }

    crate::test_utils::assert_send::<super::PathResolver>();
    crate::test_utils::assert_sync::<super::PathResolver>();
  }
}<|MERGE_RESOLUTION|>--- conflicted
+++ resolved
@@ -1557,11 +1557,7 @@
     let type_name = std::any::type_name::<T>();
     assert!(
       self.state.set(state),
-<<<<<<< HEAD
       "state for type '{type_name}' is already being managed",
-=======
-      "state for type '{type_name}' is already being managed"
->>>>>>> 852e11e1
     );
     self
   }
